var Common = require(global.__commonModule),
  app = Common.app,
  log = Common.logger.add('render-helpers'),
  conf = Common.conf,
  userNav = Common.userNav,
  url = require('url');

// insert our own GLOBAL variables to be used in rendering
app.helpers({
  defaultSidebar: conf.defaultSidebar,

<<<<<<< HEAD
	aboutHTML: conf.aboutHTML,
	siteURL: conf.siteURL,
	conf: conf,
	url: url,

});

app.dynamicHelpers({
	flash: function(req){
		// Makes it easier to display flash messages, which are created via req.flash() and erased each page render
		return req.flash();
	},

	navLinks: function(req, res){
		// Uses login state and privileges to generate the links to include in the user navigation bar

		var list = userNav.list;
				links = [];

		log.trace('userNavLinks: entering for loop');
		if (req.session.user) log.trace('userNavLinks: current groups: '+req.session.user.memberof.toString());

		// Build list of links to display
		list.forEach(function(link){

			// determine if session has access to page
			if (link.requiredGroup) {
					if (req.session.user && req.session.user.memberof.indexOf(link.requiredGroup) > -1)
						links.push(link);
					else if (link.visibleLoggedIn) {
						if (req.session.user) links.push(link);
					}
			}
			if (link.visibleLoggedIn && !link.requiredGroup) {
				if (req.session.user) links.push(link);
			}
			if (link.visibleLoggedOut) {
				if (!req.session.user) links.push(link);
			}
		});

		// Sort list by order specified
		links.sort(function(a, b){
			return a.order - b.order;
		});

		return links;
	},

	enqueuedStylesheets: function(req, res) {
		var enqueuedStylesheets = [];

		res.local('style', function(stylesheet) {
			enqueuedStylesheets.push(stylesheet);
		});

		return enqueuedStylesheets;
	},

	enqueuedScripts: function(req, res) {
		var enqueuedScripts = [];

		res.local('script', function(script, opts) {
			enqueuedScripts.push({
				script: script,
				opts: opts
			});
		});

		return enqueuedScripts;
	}
=======
  aboutHTML: conf.aboutHTML,
  siteURL: conf.site.url,
  conf: conf,
  url: url
});

app.dynamicHelpers({
  flash: function(req) {
    // Makes it easier to display flash messages, which are created via req.flash() and erased each page render
    return req.flash();
  },

  navLinks: function(req, res) {
    // Uses login state and privileges to generate the links to include in the user navigation bar

    var list = userNav.list;
    links = [];

    log.trace('userNavLinks: entering for loop');
    if (req.session.user) log.trace('userNavLinks: current groups: ' + req.session.user.memberof.toString());

    // Build list of links to display
    list.forEach(function(link) {

      // determine if session has access to page
      if (link.requiredGroup) {
        if (req.session.user && req.session.user.memberof.indexOf(link.requiredGroup) > -1)
          links.push(link);
        else if (link.visibleLoggedIn) {
          if (req.session.user) links.push(link);
        }
      }
      if (link.visibleLoggedIn && !link.requiredGroup) {
        if (req.session.user) links.push(link);
      }
      if (link.visibleLoggedOut) {
        if (!req.session.user) links.push(link);
      }
    });

    // Sort list by order specified
    links.sort(function(a, b) {
      return a.order - b.order;
    });

    return links;
  }
>>>>>>> 80e66ab0

});<|MERGE_RESOLUTION|>--- conflicted
+++ resolved
@@ -9,79 +9,6 @@
 app.helpers({
   defaultSidebar: conf.defaultSidebar,
 
-<<<<<<< HEAD
-	aboutHTML: conf.aboutHTML,
-	siteURL: conf.siteURL,
-	conf: conf,
-	url: url,
-
-});
-
-app.dynamicHelpers({
-	flash: function(req){
-		// Makes it easier to display flash messages, which are created via req.flash() and erased each page render
-		return req.flash();
-	},
-
-	navLinks: function(req, res){
-		// Uses login state and privileges to generate the links to include in the user navigation bar
-
-		var list = userNav.list;
-				links = [];
-
-		log.trace('userNavLinks: entering for loop');
-		if (req.session.user) log.trace('userNavLinks: current groups: '+req.session.user.memberof.toString());
-
-		// Build list of links to display
-		list.forEach(function(link){
-
-			// determine if session has access to page
-			if (link.requiredGroup) {
-					if (req.session.user && req.session.user.memberof.indexOf(link.requiredGroup) > -1)
-						links.push(link);
-					else if (link.visibleLoggedIn) {
-						if (req.session.user) links.push(link);
-					}
-			}
-			if (link.visibleLoggedIn && !link.requiredGroup) {
-				if (req.session.user) links.push(link);
-			}
-			if (link.visibleLoggedOut) {
-				if (!req.session.user) links.push(link);
-			}
-		});
-
-		// Sort list by order specified
-		links.sort(function(a, b){
-			return a.order - b.order;
-		});
-
-		return links;
-	},
-
-	enqueuedStylesheets: function(req, res) {
-		var enqueuedStylesheets = [];
-
-		res.local('style', function(stylesheet) {
-			enqueuedStylesheets.push(stylesheet);
-		});
-
-		return enqueuedStylesheets;
-	},
-
-	enqueuedScripts: function(req, res) {
-		var enqueuedScripts = [];
-
-		res.local('script', function(script, opts) {
-			enqueuedScripts.push({
-				script: script,
-				opts: opts
-			});
-		});
-
-		return enqueuedScripts;
-	}
-=======
   aboutHTML: conf.aboutHTML,
   siteURL: conf.site.url,
   conf: conf,
@@ -128,7 +55,29 @@
     });
 
     return links;
+  },
+
+  enqueuedStylesheets: function(req, res) {
+    var enqueuedStylesheets = [];
+
+    res.local('style', function(stylesheet) {
+      enqueuedStylesheets.push(stylesheet);
+    });
+
+    return enqueuedStylesheets;
+  },
+
+  enqueuedScripts: function(req, res) {
+    var enqueuedScripts = [];
+
+    res.local('script', function(script, opts) {
+      enqueuedScripts.push({
+        script: script,
+        opts: opts
+      });
+    });
+
+    return enqueuedScripts;
   }
->>>>>>> 80e66ab0
 
 });