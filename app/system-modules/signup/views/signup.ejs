--- conflicted
+++ resolved
@@ -129,16 +129,10 @@
 	<input type="hidden" name="spinner" value="<%=spinner%>">
 	<input type="hidden" name="<%=disguise('timestamp', spinner)%>"
 		value="<%=timestamp%>">
-<<<<<<< HEAD
 
-	<input type="submit" name="<%=disguise('submit',spinner)%>" class="icon-ok" value="Join the Community &#187;"
-		<% if (renderLayout == false) { %> formtarget="_blank"<% } %>>
-=======
-	
 	<div class="field">
 		<input type="submit" class="btn btn-success" name="<%=disguise('submit',spinner)%>" class="icon-ok" value="Join the Community &#187;"
 			<% if (renderLayout == false) { %> formtarget="_blank"<% } %>>
 	</div>
->>>>>>> 8b87181b
 
 </form>