<% name = 'reset-public' %>
<% title = 'OpenMRS ID - Reset Password' %>
<% headline = 'Forgot your username or password?' %>
<<<<<<< HEAD
<div class="password-reset-form">
	<div class="panel panel-default">
		<div class="panel-body">
			<form action="/reset" method="post" id="reset-form">
				<p>Enter either your OpenMRS ID username or email address and we'll send you an email that includes your username and password reset instructions.</p>

				<div class="field<% if (fail.resetCredential) { %>fail<% } %>">
					<input type="text" name="resetCredential" placeholder="OpenMRS ID or Primary Email" autofocus>
				</div>
				<div class="field">
					<input class="btn btn-success" type="submit" value="Send me the email">
				</div>
			</form>
		</div>
	</div>
=======
<div class="panel panel-default">
  <form action="/reset" method="post" id="reset-form">
    <div class="panel-body">
        <p>Enter either your OpenMRS ID username or email address and we'll send you an email that includes your username and password reset instructions.</p>
        <div class="form-group<% if (fail.resetCredential) { %>fail<% } %>">
          <input type="text" name="resetCredential" placeholder="Username or Email" autofocus>
        </div>
    </div>
    <div class="panel-footer">
        <input class="btn btn-success" type="submit" value="Send me the email">
    </div>
  </form>
>>>>>>> 5c23a913
</div><|MERGE_RESOLUTION|>--- conflicted
+++ resolved
@@ -1,34 +1,23 @@
 <% name = 'reset-public' %>
 <% title = 'OpenMRS ID - Reset Password' %>
 <% headline = 'Forgot your username or password?' %>
-<<<<<<< HEAD
 <div class="password-reset-form">
-	<div class="panel panel-default">
-		<div class="panel-body">
-			<form action="/reset" method="post" id="reset-form">
-				<p>Enter either your OpenMRS ID username or email address and we'll send you an email that includes your username and password reset instructions.</p>
-
-				<div class="field<% if (fail.resetCredential) { %>fail<% } %>">
-					<input type="text" name="resetCredential" placeholder="OpenMRS ID or Primary Email" autofocus>
-				</div>
-				<div class="field">
-					<input class="btn btn-success" type="submit" value="Send me the email">
-				</div>
-			</form>
-		</div>
-	</div>
-=======
-<div class="panel panel-default">
-  <form action="/reset" method="post" id="reset-form">
-    <div class="panel-body">
-        <p>Enter either your OpenMRS ID username or email address and we'll send you an email that includes your username and password reset instructions.</p>
-        <div class="form-group<% if (fail.resetCredential) { %>fail<% } %>">
-          <input type="text" name="resetCredential" placeholder="Username or Email" autofocus>
+    <div class="panel panel-default">
+        <div class="panel-body">
+            <form action="/reset" method="post" id="reset-form">
+                <p>Forgot your password? Enter your username or e-mail address and we will e-mail you instructions to reset it.</p>
+              <!-- TODO: fix validation errors -->   
+							<div class="form-group<% if (fail.resetCredential) { %>fail<% } %>">
+                <label for="resetCredential">Username or E-mail address</label>
+                <input type="text" name="resetCredential" placeholder="Username or Email" size="32" autofocus>
+               </div>
         </div>
-    </div>
-    <div class="panel-footer">
-        <input class="btn btn-success" type="submit" value="Send me the email">
-    </div>
-  </form>
->>>>>>> 5c23a913
-</div>+        <div class="panel-footer">
+            <!-- <div class="field"> -->
+            <input class="btn btn-success" type="submit" value="Send me the email">
+            </form>
+            <!-- </div> -->
+        </div> <!-- panel-footer -->            
+        </div> <!-- panel body --> 
+    </div> <!-- panel panel-default  -->
+</div> <!-- password-reset-form