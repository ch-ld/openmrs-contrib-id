/**
 * The contents of this file are subject to the OpenMRS Public License
 * Version 1.1 (the "License"); you may not use this file except in
 * compliance with the License. You may obtain a copy of the License at
 * http://license.openmrs.org
 *
 * Software distributed under the License is distributed on an "AS IS"
 * basis, WITHOUT WARRANTY OF ANY KIND, either express or implied. See the
 * License for the specific language governing rights and limitations
 * under the License.
 *
 * Copyright (C) OpenMRS, LLC.  All Rights Reserved.
 */

var express = require('express');
var connect = require('connect');
var MongoStore = require('connect-mongo')(express);
var url = require('url');
var path = require('path');
var lessMiddleware = require('less-middleware');
var engine = require('ejs-locals');
var flash = require('connect-flash');

var app = require('./app');
var conf = require('./conf');
var mid = require('./express-middleware');
var log = require('./logger').add('environment');


/* http://expressjs.com/guide.html:
 * To alter the environment we can set the NODE_ENV environment variable,
 *   for example:
 *
 * $ NODE_ENV=production node app.js
 * This is very important, as many caching mechanisms are only enabled
 *   when in production.
 */

// common environments
var siteURLParsed = url.parse(conf.site.url, false, true);

app.engine('ejs', engine);
app.set('view engine', 'ejs');
app.set('views', __dirname + '/../views');
app.locals._layoutFile = '/layout.ejs';
app.set('basepath', siteURLParsed.pathname);
app.set('port', 3000);

app.use(flash());
app.use(express.bodyParser()); // should be replaced
app.use(express.cookieParser());

// store express session in MongoDB
var sessionStore = new MongoStore({
  url: conf.mongo.uri,
  username: conf.mongo.username,
  password: conf.mongo.password,
});
<<<<<<< HEAD
var session = express.session({
  store: sessionStore,
  secret: conf.session.secret,
});
var exceptions = conf.sessionExceptions;
var sessionHandler = function(req, res, next) {
  function test(reg) {
    return reg.test(req.url);
  }
  if (exceptions.some(test)) { // we don't provide session for some exceptions
    return next();
  }
  return session(req,res,next);
};

app.use(sessionHandler);
app.use(mid.openmrsHelper);

//development
if ('development' === app.get('env')) {
  log.info('Running in development mode');
=======

function development() {
>>>>>>> 9b8e30ec
  app.use(express.errorHandler({
    showStack: true,
    dumpExceptions: true
  }));
  app.use(connect.logger('dev'));

  app.use('/resource', lessMiddleware('/less', {
    dest: '/stylesheets',
    pathRoot: path.join(__dirname, '/../resource/')
  }));

  app.use('/resource', express.static(path.join(__dirname, '/../resource/')));

}
<<<<<<< HEAD
=======

app.configure('development', development);
app.configure('trace', development);
>>>>>>> 9b8e30ec

if ('production' === app.get('env')) {
  log.info('Running in production mode');
  app.use(express.errorHandler());

	app.use('/resource', lessMiddleware('/less', {
		dest: '/stylesheets',
		pathRoot: path.join(__dirname, '/../resource/'),
		once: true
	}));

	app.use('/resource', express.static(path.join(__dirname, '/../resource/')));

}<|MERGE_RESOLUTION|>--- conflicted
+++ resolved
@@ -56,7 +56,6 @@
   username: conf.mongo.username,
   password: conf.mongo.password,
 });
-<<<<<<< HEAD
 var session = express.session({
   store: sessionStore,
   secret: conf.session.secret,
@@ -78,10 +77,7 @@
 //development
 if ('development' === app.get('env')) {
   log.info('Running in development mode');
-=======
 
-function development() {
->>>>>>> 9b8e30ec
   app.use(express.errorHandler({
     showStack: true,
     dumpExceptions: true
@@ -96,23 +92,17 @@
   app.use('/resource', express.static(path.join(__dirname, '/../resource/')));
 
 }
-<<<<<<< HEAD
-=======
-
-app.configure('development', development);
-app.configure('trace', development);
->>>>>>> 9b8e30ec
 
 if ('production' === app.get('env')) {
   log.info('Running in production mode');
   app.use(express.errorHandler());
 
-	app.use('/resource', lessMiddleware('/less', {
-		dest: '/stylesheets',
-		pathRoot: path.join(__dirname, '/../resource/'),
-		once: true
-	}));
+  app.use('/resource', lessMiddleware('/less', {
+    dest: '/stylesheets',
+    pathRoot: path.join(__dirname, '/../resource/'),
+    once: true
+  }));
 
-	app.use('/resource', express.static(path.join(__dirname, '/../resource/')));
+  app.use('/resource', express.static(path.join(__dirname, '/../resource/')));
 
 }