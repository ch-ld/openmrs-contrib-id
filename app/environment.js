/**
 * The contents of this file are subject to the OpenMRS Public License
 * Version 1.1 (the "License"); you may not use this file except in
 * compliance with the License. You may obtain a copy of the License at
 * http://license.openmrs.org
 *
 * Software distributed under the License is distributed on an "AS IS"
 * basis, WITHOUT WARRANTY OF ANY KIND, either express or implied. See the
 * License for the specific language governing rights and limitations
 * under the License.
 *
 * Copyright (C) OpenMRS, LLC.  All Rights Reserved.
 */

<<<<<<< HEAD
var express = require('express'),
	connect = require('connect'),
	MySQLSessionStore = require('connect-mysql-session')(express),
	url = require('url'),
	path = require('path'),
	lessMiddleware = require('less-middleware'),
	Common = require(global.__commonModule),
	app = Common.app,
	conf = Common.conf,
	mid = Common.mid,
	log = Common.logger.add('environment');
=======
var express = require('express');
var connect = require('connect');
var MySQLSessionStore = require('connect-mysql-session')(express);
var url = require('url');
var Common = require(global.__commonModule);
var app = Common.app;
var conf = Common.conf;
var mid = Common.mid;
var log = Common.logger.add('environment');
>>>>>>> 80e66ab0

/* http://expressjs.com/guide.html:
 * To alter the environment we can set the NODE_ENV environment variable,
 *   for example:
 *
 * $ NODE_ENV=production node app.js
 * This is very important, as many caching mechanisms are only enabled
 *   when in production.
 */

app.configure(function configureExpress() { // executed under all environments
  app.use(express.bodyParser());
  app.use(express.cookieParser());

  // store express session in MySQL
  var sessionStore = new MySQLSessionStore(
    conf.db.dbname,
    conf.db.username,
    conf.db.password, {
      // session timeout if browser does not terminate session (1 day)
      defaultExpiration: conf.session.duration,
      logging: false,
    }
  );
  app.use(
    express.session({
      store: sessionStore,
      secret: conf.session.secret
    })
  );

  app.use(mid.openmrsHelper());

  app.set('view engine', 'ejs');
  app.set('views', __dirname + '/../views');

  var siteURLParsed = url.parse(conf.site.url, false, true);
  app.set('basepath', siteURLParsed.pathname);
});

app.configure('development', function() {
  app.use(express.errorHandler({
    showStack: true,
    dumpExceptions: true
  }));
  app.use(connect.logger('dev'));

	app.use('/resource', lessMiddleware('/less', {
		dest: '/stylesheets',
		pathRoot: path.join(__dirname, '/../resource/')
	}));

	app.use('/resource', express.static(path.join(__dirname, '/../resource/')));

});

app.configure('production', function() {
  app.use(express.errorHandler());

	app.use('/resource', lessMiddleware('/less', {
		dest: '/stylesheets',
		pathRoot: path.join(__dirname, '/../resource/'),
		once: true
	}));

	app.use('/resource', express.static(path.join(__dirname, '/../resource/')));

});<|MERGE_RESOLUTION|>--- conflicted
+++ resolved
@@ -12,29 +12,17 @@
  * Copyright (C) OpenMRS, LLC.  All Rights Reserved.
  */
 
-<<<<<<< HEAD
-var express = require('express'),
-	connect = require('connect'),
-	MySQLSessionStore = require('connect-mysql-session')(express),
-	url = require('url'),
-	path = require('path'),
-	lessMiddleware = require('less-middleware'),
-	Common = require(global.__commonModule),
-	app = Common.app,
-	conf = Common.conf,
-	mid = Common.mid,
-	log = Common.logger.add('environment');
-=======
 var express = require('express');
 var connect = require('connect');
 var MySQLSessionStore = require('connect-mysql-session')(express);
 var url = require('url');
+var path = require('path');
+var lessMiddleware = require('less-middleware');
 var Common = require(global.__commonModule);
 var app = Common.app;
 var conf = Common.conf;
 var mid = Common.mid;
 var log = Common.logger.add('environment');
->>>>>>> 80e66ab0
 
 /* http://expressjs.com/guide.html:
  * To alter the environment we can set the NODE_ENV environment variable,
