--- conflicted
+++ resolved
@@ -52,464 +52,6 @@
 require('./routes');
 
 
-<<<<<<< HEAD
-// LOGIN-LOGOUT
-app.get('/', function(req, res, next){
-
-if (!req.session.user) return next();
-
-https.get({host: 'answers.openmrs.org', path: '/users/'+req.session.user.uid }, function(response) {
-	if (response.statusCode == 200) res.locals({osqaUser: true});
-	else res.locals({osqaUser: false});
-
-	res.render('root');
-});
-});
-
-app.get(/^\/login\/?$/, mid.forceLogout, validate.receive(), function(req, res, next){
-	res.render('login');
-});
-
-app.post('/login', mid.stripNewlines, validate(), function(req, res, next){
-	var completed = 0, needToComplete = 1, userobj = {},
-		username = req.body.loginusername, password = req.body.loginpassword;
-
-
-
-	var redirect = (req.body.destination) ? req.body.destination : '/';
-
-	// do the actual authentication by forming a unique bind to the server as the authenticated user;
-	// closes immediately (all operations work through system's LDAP bind)
-	ldap.authenticate(username, password, function(e){
-		ldap.close(username);
-
-		if (e) { // authentication error
-			if (e.message == 'Invalid credentials') { // login failed
-				log.debug('known login failure');
-				log.info('authentication failed for "'+username+'" ('+e.message+')');
-				req.flash('error', 'Login failed.');
-				res.locals({fail: {loginusername: false, loginpassword: true},
-					values: {loginusername: username,
-					loginpassword: password}});
-				if (req.body.destination) { // redirect to the destination login page
-					return res.redirect(url.resolve(conf.site.url, '/login?destination='+encodeURIComponent(req.body.destination)));
-				}
-				else return res.redirect(url.resolve(conf.site.url, '/login')); // redirect to generic login page
-			}
-			else {log.debug('login error');return next(e);}
-		}
-
-		log.info(username+': authenticated'); // no error!
-
-		// get a crowd SSO token and set the cookie for it
-		// not implemented yet :-(
-		/*crowd.getToken(username, password, function(error, token) {
-			if (error && error.name != 403) next(e);
-			else res.cookie('crowd.token_key', token);
-			finish();
-		})*/
-
-		// get user's profile and put it in memory
-		log.trace('getting user data');
-		ldap.getUser(username, function(e, userobj) {
-			log.trace(' returned');
-			if (e) return next(e);
-			req.session.user = userobj;
-			log.debug('user '+username+' stored in session');
-			finish();
-		});
-
-		var finish = function() {
-			completed++;
-			if (completed == needToComplete) {
-				res.redirect(url.resolve(conf.site.url, decodeURIComponent(redirect)));
-			}
-		}
-	});
-});
-
-app.get('/disconnect', function(req, res, next) {
-	if (req.session.user) {
-		log.info(req.session.user.uid+': disconnecting');
-		req.session.destroy();
-	}
-	// redirect to a predefined destination or to home
-	if (req.param('destination')) {
-		res.redirect(req.param('destination'))
-	} else {
-		res.redirect('/');
-	}
-});
-
-
-// USER PROFILE
-
-app.get('/profile', mid.forceLogin, validate.receive(), function(req, res, next){
-
-	// check if any emails being verified
-
-	var user = req.session.user, username = user[conf.user.username], secondary = user[conf.user.secondaryemail] || [],
-		emails = secondary.concat(user[conf.user.email]);
-
-	verification.search(username, 'profile-email', function(err, instances) {
-		if (err) return next(err);
-
-		// loop through instances to set up each address under verification
-		var fieldsInProgress = {}, newSecondary = {};
-		instances.forEach(function(inst){
-			var thisProgress = {} // contains data for this address
-
-			// get email address pending change and the current address
-			var newEmail = inst.email,
-				oldEmail = inst.locals.newToOld[newEmail];
-
-			newSecondary = inst.locals.secondary;
-
-
-			if (oldEmail == '') oldEmail = '';
-
-			thisProgress.oldAddress = oldEmail;
-			thisProgress.newAddress = newEmail;
-
-			// set up links to cancel and resend verification
-			thisProgress.id = inst.actionId;
-
-			// push this verification data to the render variable
-			fieldsInProgress[thisProgress.newAddress] = thisProgress;
-		});
-
-		var inProgress = (Object.keys(fieldsInProgress).length > 0);
-
-
-		// render the page
-		res.render('edit-profile', {progress: fieldsInProgress, inProgress: inProgress, newSecondary: newSecondary});
-	});
-});
-
-app.post('/profile', mid.forceLogin, mid.secToArray, validate(), function(req, res, next){
-	var updUser = req.session.user, body = req.body;
-
-	// corresponds a new email address to the original value
-	var newToOld = {};
-
-	newToOld[body.email] = updUser[conf.user.email]
-	for (var i = 0; i < body.secondaryemail.length; i++) { // add each new secondary address to the object
-		newToOld[body.secondaryemail[i]] = (updUser[conf.user.secondaryemail][i])
-			? updUser[conf.user.secondaryemail][i]
-			: '';
-	}
-
-	// combine all email addresses & get the addresses that have changed
-	var newSecondary = body.secondaryemail || [], oldSecondary = updUser[conf.user.secondaryemail] || [],
-		newEmails = newSecondary.concat(body.email), oldEmails = oldSecondary.concat(updUser[conf.user.email]),
-		emailsChanged = newEmails.filter(function(i){
-			return !(oldEmails.indexOf(i) > -1);
-		});
-
-	if (emailsChanged.length > 0) {
-		emailsChanged.forEach(function(mail){  // begin verificaiton for each changed address
-			// verify these adresses
-			log.debug(updUser[conf.user.username]+': email address '+mail+' will be verified');
-			// create verification instance
-			verification.begin({
-				urlBase: 'profile-email',
-				email: mail,
-				associatedId: updUser[conf.user.username],
-				subject: '[OpenMRS] Email address verification',
-				template: '../views/email/email-verify.ejs',
-				locals: {
-					displayName: updUser[conf.user.displayname],
-					username: updUser[conf.user.username],
-					mail: mail,
-					newToOld: newToOld,
-					secondary: body.secondaryemail
-				}
-			}, function(err){
-				if (err) log.error(err);
-			});
-
-		});
-		// set flash messages
-		if (emailsChanged.length == 1) req.flash('info', 'The email address "'+emailsChanged.join(', ')+'" needs to be verified. Verification instructons have been sent to the address.');
-		else if (emailsChanged.length > 1) req.flash('info', 'The email addresses "'+emailsChanged.join(', ')+'" need to be verified. Verification instructons have been sent to these addresses.');
-		// don't push new email addresses into session
-		updUser[conf.user.email] = updUser[conf.user.email];
-		updUser[conf.user.secondaryemail] = updUser[conf.user.secondaryemail];
-	}
-	else { // copy email addresses into session
-		updUser[conf.user.email] = body.email;
-
-		// force secondary email to be stored an array
-		if (body.secondaryemail) updUser[conf.user.secondaryemail] = (typeof body.secondaryemail=='object') ? body.secondaryemail : [body.secondaryemail];
-		else updUser[conf.user.secondaryemail] = [];
-	}
-
-	// copy other changes into user session
-	if ((updUser[conf.user.firstname] != body.firstname) || (updUser[conf.user.lastname] != body.lastname))
-		updUser[conf.user.displayname] = body.firstname+' '+body.lastname;
-	updUser[conf.user.firstname] = body.firstname, updUser[conf.user.lastname] = body.lastname;
-
-	// add any extra objectclasses
-	if (updUser.objectClass.indexOf('extensibleObject') < 0) { // for secondaryMail support
-		if (typeof updUser.objectClass == 'string') updUser.objectClass = [updUser.objectClass];
-		updUser.objectClass.push('extensibleObject');
-	}
-
-	// push updates to LDAP
-	ldap.updateUser(updUser, function(e, returnedUser){
-		log.trace('user update returned');
-		log.trace(e);
-		if (e) return next(e);
-		else log.trace('user update no errors');
-		log.info(returnedUser.uid+': profile updated');
-		req.session.user = returnedUser;
-
-		if (emailsChanged.length == 0) req.flash('success', 'Profile updated.'); // only show message if verification is NOT happening
-		res.redirect('/');
-	});
-
-});
-
-app.get('/profile-email/:id', function(req, res, next) {
-	// check for valid profile-email verification ID
-	verification.check(req.params.id, function(err, valid, locals) {
-		if (valid) req.flash('success', 'Email address verified. Thanks!');
-		else req.flash('error', 'Profile email address verification not found.');
-
-		// push updates to LDAP
-		ldap.getUser(locals.username, function(err, userobj){
-			if (err) return next(err);
-
-			// get new address and the address it's replacing
-			var newMail = locals.mail,
-				corrMail = locals.newToOld[newMail];
-
-			// determine what kind of address (primary or sec.) it is & set it
-			if (userobj[conf.user.email] == corrMail) {
-				userobj[conf.user.email] = newMail; // prim. address
-			}
-			else { // address is secondary
-				if (userobj[conf.user.secondaryemail].length > 0) { // user has some sec. addresses
-					userobj[conf.user.secondaryemail].forEach(function(addr, i){
-						if (addr == corrMail) userobj[conf.user.secondaryemail][i] = newMail; // replace an existing sec. email
-					});
-					if (corrMail == '') userobj[conf.user.secondaryemail].push(newMail); // add a new sec. email
-				}
-				else userobj[conf.user.secondaryemail] = [newMail]; // no current sec. mails, create the first one
-			}
-
-			ldap.updateUser(userobj, function(e, returnedUser){
-				if (e) return next(e);
-
-				verification.clear(req.params.id);
-
-				log.info(returnedUser.uid+': profile-email validated & updated');
-				req.session.user = returnedUser;
-
-				// pass the updated email to renderer
-				res.local('emailUpdated', locals.email);
-
-				// redirect to profile page or homepage
-				if (req.session.user) res.redirect('/profile');
-				else res.redirect('/');
-			});
-		});
-	});
-});
-
-app.get('/profile-email/resend/:actionId', mid.forceLogin, function(req, res, next){
-	// check for valid id
-	verification.resend(req.params.actionId, function(err, email){
-		if (err) return next(err);
-		req.flash('success', 'Email verification has been re-sent to "'+email+'".');
-		res.redirect('/profile');
-	});
-});
-
-app.get('/profile-email/cancel/:actionId', function(req, res, next){
-	verification.getByActionId(req.params.actionId, function(err, inst){
-		if (err) return next(err);
-
-		var verifyId = inst.verifyId; // get verification ID
-		verification.clear(verifyId, function(err) {
-			if (err) return next(err);
-			req.flash('success', 'Email verification for "'+inst.email+'" cancelled.');
-			res.redirect('/profile');
-		});
-	})
-});
-
-app.get('/password', mid.forceLogin, validate.receive(), function(req, res, next){
-	res.render('edit-password');
-});
-
-app.post('/password', mid.forceLogin, validate(), function(req, res, next){
-	var updUser = req.session.user;
-	ldap.changePassword(updUser, req.body.currentpassword, req.body.newpassword, function(e){
-		log.trace('password change return');
-		if (e) console.log(e.msgid);
-		if (e) return next(e);
-		log.trace('password change no errors');
-		log.info(updUser.uid+': password updated');
-
-		req.flash('success', 'Password changed.')
-		res.redirect('/');
-	});
-});
-
-
-// PASSWORD RESETS
-
-app.get('/reset', mid.forceLogout, function(req, res, next) {
-	res.render('reset-public');
-});
-
-app.post('/reset', mid.forceLogout, function(req, res, next) {
-	var resetCredential = req.body.resetCredential, username = '', email = '';
-
-	var gotUser = function(e, obj) {
-
-		if (e) {
-			if (e.message=='User data not found') {
-				log.info('reset requested for nonexistent user "'+resetCredential+'"');
-				return finish();
-			}
-			else {
-				return next(e);
-			}
-		}
-
-		var username = obj[conf.ldap.user.username], email = obj[conf.ldap.user.email],
-			secondaryMail = obj[conf.ldap.user.secondaryemail] || [];
-
-		var emails = secondaryMail.concat(email); // array of both pri. and sec. addresses to send to
-
-		// send the verifications
-		var errored = false, calls = 0;
-		var verificationCallback = function(err){
-			calls++;
-			if (err && !errored) {
-				errored = true;
-				return next(err);
-			}
-			if (calls === emails.length && !errored) finish();
-		};
-
-		emails.forEach(function(address){
-			verification.begin({
-				urlBase: 'reset',
-				email: address,
-				subject: '[OpenMRS] Password Reset for '+username,
-				template: '../views/email/password-reset.ejs',
-				locals: {
-					username: username,
-					displayName: obj[conf.ldap.user.displayname],
-					allEmails: emails
-				},
-				timeout: conf.ldap.user.passwordResetTimeout
-			}, verificationCallback);
-		});
-	};
-
-	var finish = function() {
-		req.flash('info', 'If the specified account exists, an email has been sent to your address(es) with further instructions to reset your password.');
-        return res.redirect('/');
-	}
-
-	// Begin here.
-	if (resetCredential.indexOf('@') < 0) {
-		ldap.getUser(resetCredential, function(e, obj){gotUser(e, obj);});
-	}
-	else if (resetCredential.indexOf('@') > -1) {
-		ldap.getUserByEmail(resetCredential, function(e, obj){gotUser(e, obj);});
-	}
-
-});
-
-app.get('/reset/:id', validate.receive(), function(req, res, next){
-	var resetId = req.params.id;
-	verification.check(resetId, function(err, valid, locals){
-		if (err) return next(err);
-		if (valid) {
-			res.render('reset-private', {username: locals.username});
-		}
-		else {
-			req.flash('error', 'The requested password reset has expired or does not exist.');
-			res.redirect('/');
-		}
-	});
-});
-
-app.post('/reset/:id', validate(), function(req, res, next){
-	verification.check(req.params.id, function(err, valid, locals){
-		if (err) return next(err);
-		if (valid) {
-			ldap.resetPassword(locals.username, req.body.newpassword, function(e){
-				if (e) return next(e);
-				log.info('password reset for "'+locals.username+'"');
-				verification.clear(req.params.id); // remove validation from DB
-				req.flash('success', 'Password has been reset successfully. You may now log in across the OpenMRS Community.');
-				res.redirect('/');
-			});
-		}
-		else {
-			req.flash('error', 'The requested password reset has expired or does not exist.');
-			res.redirect('/');
-		}
-	});
-});
-
-
-
-
-// Legacy Redirects
-app.get('/edit/profile?', function(req, res){res.redirect('/profile')});
-app.get('/edit/password', function(req, res){res.redirect('/password')});
-
-// 404's
-app.use(function(req, res, next){
-	if (req.header('Accept') && req.header('Accept').indexOf('text/html') > -1) {
-		// send an HTML error page
-		res.statusCode = 404;
-		res.render('404');
-	}
-	else {
-		res.statusCode = 404;
-		res.end('The requested resource was not found.');
-	}
-});
-
-
-// Errors
-app.error(function(err, req, res, next){
-	log.error('Caught error: ' + err.name);
-	if (!res.headerSent) {
-		// ONLY try to send an error response if the response is still being
-		// formed. Otherwise, we'd be stuck in an infinite loop.
-			res.statusCode = err.statusCode || 500;
-		if (req.accepts('text/html')) {
-			res.render('error', {e: err});
-		}
-		else if (req.accepts('application/json')){
-			res.json({
-				statusCode: res.statusCode,
-				error: err
-			}, {'Content-Type': 'application/json'});
-		}
-		else {
-			res.send("Error: "+err.message+"\n\n"+err.stack,
-			{'Content-Type': 'text/plain'});
-		}
-	} else {
-		// Silently fail and write to log
-		log.warn('^^ Headers sent before error encountered');
-	}
-
-
-});
-
-=======
->>>>>>> 80e66ab0
 process.on('uncaughtException', function(err) {
   console.log(err);
 });
