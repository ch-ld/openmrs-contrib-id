@import "typography";

// Abstract definitions, attached to multiple selectors in the "Content" section
// below.
#input-appearance {
  padding: 6px;
  border-radius: 4px;
  font-size: 11px;
  font-family: @control-type;
  -webkit-border-radius: 4px;
  -moz-border-radius: 4px;
  border: 1px solid #CCC;
  background: #F7F7F7;
  transition: background 100ms;
  transition-property: background, box-shadow;
  -webkit-transition: background 100ms;
  -webkit-transition-property: background, box-shadow;
  position: relative;
}

#input-form-fields {
  #input-appearance();

  display: inline;
  float: left;
  margin: 0 0 18px;
  width: 178px;
  clear: both;
  z-index: 20;

  .two-up& {
    width: 87px !important;
    margin-right: 4px;
    float: left !important;
    clear: none;
  }

  .large& {
    width: 374px;
  }
  .two-up.large& {
    width: 178px !important;  
  }

  &:focus {
    #inputs-focus();
  }
}

#inputs-focus {
  background: #fff;
  border: 1px solid #444;
  outline: none;
  box-shadow: 0 0 8px #bbb;
  -webkit-box-shadow: 0 0 8px #bbb;
  -moz-box-shadow: 0 0 8px #bbb;
}

// Content
#main > form {
  padding-left: 25px;
  margin-bottom: 2em;
}

input {
  &[type="text"], &[type="password"] {
    #input-appearance(); 

    &:focus {
      #inputs-focus();
    }
  }
}

.field {
  display: block;
  clear: both;
  height: 45px;
  position: relative;

  textarea { 
    #input-form-fields(); 

    height: 9em;
  }
  input {
    &[type="text"], &[type="password"] {
      #input-form-fields(); 
    }

    &[type="checkbox"] {
      padding: 0;
    }

    &[type="submit"] {
      display: block;
    }
  }


<<<<<<< HEAD
=======
.content {
>>>>>>> 9b8e30ec
  label, .labeltext {
    line-height: 27px;
    padding-top: 7px;
    font: 11px sans-serif;
  }
  label {
    width: 200px;
    position: absolute;
    left: -206px;
    text-align: right;
  }

  & > .description {
    display: inline-block;
    background: #FFFBF2;
    visibility: hidden;
    width: 300px;
    position: relative;
    z-index: 25;
    top: 4px;
    margin: 1px 0 0 28px;
    color: #444;
    font-size: 14px;

    &:before {
      content: "\2014";
      position: absolute;
      left: -18px;
      top: -1px;
    }
  }

  &.two-up .description {
    left: -4px;
  }

  &.large .description {
    width: 195px;
    float: right;
  }
}

.field.noedit {
  height: 37px;
  margin-top: -4px;

  p {
    line-height: 27px;
    font: 11px 'Lucida Grande', 'Segoe UI', 'Helvetica', 'Arial', sans-serif;
    color: #000;
    width: 178px;
    margin: 6px 0 0 8px;
    float: left;
    white-space: nowrap;
  }
}

.multi-field {
  .field {
    height: auto;
    max-height: 27px;

    &:last-child { 
      height: 45px; 

      input {
        border-radius: 0 0 4px 4px;
        -webkit-border-radius: 0 0 4px 4px;
        margin-bottom: 18px;
      }
    }

    &:first-child {
      input {
        border-top: 1px solid #ccc;
        border-radius: 4px 4px 0 0;
        -webkit-border-radius: 4px 4px 0 0;

        &:focus {
          // height: 13px;
        }
      }

      &:last-child input {
        border-radius: 4px;
        -webkit-border-radius: 4px;
      }
    }

    input {
      margin-bottom: 0;
      border-top: none;
      border-radius: 0;
      -webkit-border-radius: 0;

      &:focus {
        border: 1px solid #444;
        // height: 12px;
      }
    }
  }

  .next {
    opacity: 0.5;
  }

}


#recaptcha_image {
  width: 300px;
  height: 57px;
  border-left: 4px solid #BBB;
  padding-left: 6px;
}
#captcha-options, #captcha-credit {
  font-style: normal;
  font-family: 'HelveticaNeue', 'Helvetica Neue', 'Helvetica', sans-serif;
  margin: 2px 0 5px;
  font-size: 10.5px;

  a {
    margin-right: 4px;
    &:last-of-type { margin-right: 0; }
  }
}

#captcha-credit {
  display: block;
  text-align: right;
  width: 310px;
  font-style: italic;
}<|MERGE_RESOLUTION|>--- conflicted
+++ resolved
@@ -39,7 +39,7 @@
     width: 374px;
   }
   .two-up.large& {
-    width: 178px !important;  
+    width: 178px !important;
   }
 
   &:focus {
@@ -64,7 +64,7 @@
 
 input {
   &[type="text"], &[type="password"] {
-    #input-appearance(); 
+    #input-appearance();
 
     &:focus {
       #inputs-focus();
@@ -78,14 +78,14 @@
   height: 45px;
   position: relative;
 
-  textarea { 
-    #input-form-fields(); 
+  textarea {
+    #input-form-fields();
 
     height: 9em;
   }
   input {
     &[type="text"], &[type="password"] {
-      #input-form-fields(); 
+      #input-form-fields();
     }
 
     &[type="checkbox"] {
@@ -96,12 +96,10 @@
       display: block;
     }
   }
-
-
-<<<<<<< HEAD
-=======
+}
+
+
 .content {
->>>>>>> 9b8e30ec
   label, .labeltext {
     line-height: 27px;
     padding-top: 7px;
@@ -164,8 +162,8 @@
     height: auto;
     max-height: 27px;
 
-    &:last-child { 
-      height: 45px; 
+    &:last-child {
+      height: 45px;
 
       input {
         border-radius: 0 0 4px 4px;
