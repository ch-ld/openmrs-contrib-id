--- conflicted
+++ resolved
@@ -1,6 +1,5 @@
 @import "../colors";
 
-<<<<<<< HEAD
 .list-group-item h1 {
   margin-top: 10px;
 }
@@ -23,9 +22,7 @@
 .description.help-block {
   font-size: 14px;
 }
-.form-horizontal label.control-label {
-  text-align: left;
-=======
+
 .welcome-message {
   background: #F0ECE4;
   border: solid 1px #e3ded5;
@@ -39,5 +36,4 @@
   li {
     margin-bottom: 10px;
   }
->>>>>>> 2e265ad0
 }