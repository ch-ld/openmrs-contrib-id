--- conflicted
+++ resolved
@@ -19,12 +19,9 @@
     "xml2js": "~0.1.14",
     "underscore": "~1.5.2",
     "async": "~0.2.9",
-<<<<<<< HEAD
     "mongoose": "~3.8.12",
-    "lodash": "~2.4.1"
-=======
+    "lodash": "~2.4.1",
     "less-middleware": "~1.0.3"
->>>>>>> 8b87181b
   },
   "engine": {
     "node": "~0.8.26"
