{
  "name": "openmrsid",
  "version": "1.6.0",
  "description": "A self-service management system for the OpenMRS ID single sign on identity.",
  "main": "./app/app.js",
  "dependencies": {
    "LDAP": "~1.0.4",
    "async": "~0.2.9",
    "connect": "~2.3.3",
    "connect-mongo": "~0.4.1",
    "connect-mysql-session": "~0.1.1",
    "ejs": "~1",
<<<<<<< HEAD
    "express": "~3.13.0",
    "LDAP": "~1.2.0",
=======
    "express": "~2.5.9",
    "formage": "^2.7.29",
    "ldapjs": "~0.7.1",
    "less-middleware": "~1.0.3",
    "lodash": "~2.4.1",
    "log4js": "~0.5.0",
    "mongoose": "~3.8.12",
>>>>>>> b4c361b0
    "mysql": "~2.0.0-alpha8",
    "nodemailer": "~0.3.20",
    "qs": "~0.4.2",
    "querystring": "~0.1.0",
    "recaptcha": "~1.1.0",
    "sequelize": "~1.7.5",
    "underscore": "~1.5.2",
<<<<<<< HEAD
    "async": "~0.2.9",
    "mongoose": "~3.8.12",
    "lodash": "~2.4.1",
    "less-middleware": "~1.0.3",
    "connect-mongo": "~0.4.1",
    "log4js": "~0.5.8",
    "connect-flash": "~0.1.1",
    "ejs-locals": "~1.0.2"
=======
    "xml2js": "~0.1.14"
>>>>>>> b4c361b0
  },
  "engine": {
    "node": "~0.8.26"
  },
  "devDependencies": {
    "supertest": "~0.8.2",
    "should": "~2.1.1",
    "mocha": "~1.16.2",
    "chai": "~1.9.1"
  },
  "scripts": {
    "test": "mocha app/**/*.test.js"
  },
  "repository": {
    "type": "git",
    "url": "git://github.com/openmrs/openmrs-contrib-id.git"
  },
  "author": "elliottwilliams",
  "license": "MPL 2.0",
  "gitHead": "8f60746457151599c4780255d5be72b76dfd87b6",
  "readmeFilename": "README.md"
}<|MERGE_RESOLUTION|>--- conflicted
+++ resolved
@@ -4,32 +4,14 @@
   "description": "A self-service management system for the OpenMRS ID single sign on identity.",
   "main": "./app/app.js",
   "dependencies": {
-    "LDAP": "~1.0.4",
-    "async": "~0.2.9",
     "connect": "~2.3.3",
-    "connect-mongo": "~0.4.1",
-    "connect-mysql-session": "~0.1.1",
     "ejs": "~1",
-<<<<<<< HEAD
     "express": "~3.13.0",
     "LDAP": "~1.2.0",
-=======
-    "express": "~2.5.9",
-    "formage": "^2.7.29",
-    "ldapjs": "~0.7.1",
-    "less-middleware": "~1.0.3",
-    "lodash": "~2.4.1",
-    "log4js": "~0.5.0",
-    "mongoose": "~3.8.12",
->>>>>>> b4c361b0
-    "mysql": "~2.0.0-alpha8",
     "nodemailer": "~0.3.20",
-    "qs": "~0.4.2",
-    "querystring": "~0.1.0",
     "recaptcha": "~1.1.0",
     "sequelize": "~1.7.5",
     "underscore": "~1.5.2",
-<<<<<<< HEAD
     "async": "~0.2.9",
     "mongoose": "~3.8.12",
     "lodash": "~2.4.1",
@@ -37,10 +19,10 @@
     "connect-mongo": "~0.4.1",
     "log4js": "~0.5.8",
     "connect-flash": "~0.1.1",
-    "ejs-locals": "~1.0.2"
-=======
-    "xml2js": "~0.1.14"
->>>>>>> b4c361b0
+    "ejs-locals": "~1.0.2",
+    "xml2js": "~0.1.14",
+    "formage": "~2.7.29",
+    "mysql": "~2.3.2"
   },
   "engine": {
     "node": "~0.8.26"
